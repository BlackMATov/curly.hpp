--- conflicted
+++ resolved
@@ -135,12 +135,7 @@
 
 namespace curly_hpp
 {
-<<<<<<< HEAD
     class proxy_t final {
-=======
-    class proxy_t final
-    {
->>>>>>> 8bffd53e
     public:
         proxy_t() = default;
 
@@ -150,50 +145,6 @@
         proxy_t(const proxy_t&) = default;
         proxy_t& operator=(const proxy_t&) = default;
 
-<<<<<<< HEAD
-        proxy_t(std::string proxy)
-        : proxy_(std::move(proxy)) {}
-
-        proxy_t(std::string proxy, std::string username)
-        : proxy_(std::move(proxy))
-        , username_(std::move(username)) {}
-
-        proxy_t(std::string proxy, std::string username, std::string password)
-        : proxy_(std::move(proxy))
-        , username_(std::move(username))
-        , password_(std::move(password)) {}
-
-        proxy_t& proxy(std::string v) {
-            proxy_ = std::move(v);
-            return *this;
-        }
-
-        proxy_t& username(std::string v) {
-            username_ = std::move(v);
-            return *this;
-        }
-
-        proxy_t& password(std::string v) {
-            password_ = std::move(v);
-            return *this;
-        }
-
-        const std::string& proxy() const noexcept {
-            return proxy_;
-        }
-
-        const std::string& username() const noexcept {
-            return username_;
-        }
-
-        const std::string& password() const noexcept {
-            return password_;
-        }
-    private:
-        std::string proxy_;
-        std::string username_;
-        std::string password_;
-=======
         proxy_t(std::string url) : proxy_(std::move(url))
         {}
 
@@ -341,7 +292,6 @@
         std::string certificate_{};
         ssl_cert_enum type_{ssl_cert::PEM};
         std::string password_{};
->>>>>>> 8bffd53e
     };
 }
 
@@ -493,6 +443,8 @@
 
         request_builder& url(std::string u) noexcept;
         request_builder& proxy(proxy_t p) noexcept;
+        request_builder& client_certificate(client_cert_t cert) noexcept;
+        request_builder& pinned_public_key(std::string pubkey) noexcept;
         request_builder& method(http_method m) noexcept;
 
         request_builder& qparams(qparam_ilist_t ps);
@@ -519,30 +471,14 @@
 
         request_builder& progressor(progressor_uptr p) noexcept;
 
-<<<<<<< HEAD
-        const std::string& url() const noexcept;
-        const proxy_t& proxy() const noexcept;
-        http_method method() const noexcept;
-        const qparams_t& qparams() const noexcept;
-        const headers_t& headers() const noexcept;
-=======
-        request_builder& proxy(proxy_t proxy) noexcept;
-        request_builder& client_certificate(client_cert_t cert) noexcept;
-        request_builder& pinned_public_key(std::string pubkey) noexcept;
-
         [[nodiscard]] const std::string& url() const noexcept;
+        [[nodiscard]] const proxy_t& proxy() const noexcept;
         [[nodiscard]] http_method method() const noexcept;
-
         [[nodiscard]] const std::size_t& resume_offset() const noexcept;
-
         [[nodiscard]] const qparams_t& qparams() const noexcept;
         [[nodiscard]] const headers_t& headers() const noexcept;
->>>>>>> 8bffd53e
-
-        [[nodiscard]] const proxy_t& proxy() const noexcept;
-
-        const client_cert_t& client_certificate() const noexcept;
-        const std::string& pinned_public_key() const noexcept;
+        [[nodiscard]] const client_cert_t& client_certificate() const noexcept;
+        [[nodiscard]] const std::string& pinned_public_key() const noexcept;
 
         [[nodiscard]] bool verbose() const noexcept;
         [[nodiscard]] bool verification() const noexcept;
@@ -620,18 +556,14 @@
             return progressor(std::make_unique<Progressor>(std::forward<Args>(args)...));
         }
     private:
-        std::string url_;
-<<<<<<< HEAD
-        proxy_t proxy_;
-=======
+        std::string url_{};
+        proxy_t proxy_{};
+        client_cert_t client_certificate_{};
         std::size_t resume_offset_{};
 
-        proxy_t proxy_;
         std::optional<std::string> capath_;
         std::optional<std::string> cabundle_;
-        client_cert_t client_certificate_;
-        std::string pinned_public_key_;
->>>>>>> 8bffd53e
+        std::string pinned_public_key_{};
         http_method method_{http_method::GET};
         qparams_t qparams_;
         headers_t headers_;
