--- conflicted
+++ resolved
@@ -396,8 +396,7 @@
                 curl_easy_setopt(curlh_.get(), CURLOPT_SSL_VERIFYPEER, 0l);
                 curl_easy_setopt(curlh_.get(), CURLOPT_SSL_VERIFYHOST, 0l);
             }
-            if (breq_.resume_offset())
-            {
+            if (breq_.resume_offset()) {
                 curl_easy_setopt(curlh_.get(), CURLOPT_RESUME_FROM, breq_.resume_offset());
             }
             if ( breq_.redirections() ) {
@@ -899,19 +898,13 @@
         return *this;
     }
 
-<<<<<<< HEAD
     request_builder& request_builder::proxy(proxy_t p) noexcept {
         proxy_ = std::move(p);
-=======
+        return *this;
+    }
+
     request_builder& request_builder::resume_offset(std::size_t offset) noexcept {
         resume_offset_ = offset;
-        return *this;
-    }
-
-    request_builder& request_builder::proxy(curly_hpp::proxy_t proxy) noexcept
-    {
-        proxy_ = std::move(proxy);
->>>>>>> 8bffd53e
         return *this;
     }
 
@@ -987,8 +980,7 @@
         return *this;
     }
 
-    request_builder& request_builder::content(const qparams_t& ps)
-    {
+    request_builder& request_builder::content(const qparams_t& ps) {
         std::stringstream ss;
 
         for(const auto& pair : ps)
@@ -1033,8 +1025,7 @@
         return *this;
     }
 
-    request_builder& request_builder::pinned_public_key(std::string pubkey) noexcept
-    {
+    request_builder& request_builder::pinned_public_key(std::string pubkey) noexcept {
         pinned_public_key_ = std::move(pubkey);
         return *this;
     }
@@ -1042,21 +1033,16 @@
     const std::string& request_builder::url() const noexcept {
         return url_;
     }
+
     const std::size_t& request_builder::resume_offset() const noexcept {
         return resume_offset_;
     }
 
-    const proxy_t& request_builder::proxy() const noexcept
-    {
-        return proxy_;
-    }
-
     const client_cert_t& request_builder::client_certificate() const noexcept {
         return client_certificate_;
     }
 
-    const std::string& request_builder::pinned_public_key() const noexcept
-    {
+    const std::string& request_builder::pinned_public_key() const noexcept {
         return pinned_public_key_;
     }
 
